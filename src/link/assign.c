#include <stdio.h>
#include <stdlib.h>
#include <stdbool.h>

#include "extern/err.h"
#include "link/mylink.h"
#include "link/main.h"
#include "link/symbol.h"
#include "link/assign.h"

struct sFreeArea {
	SLONG nOrg;
	SLONG nSize;
	struct sFreeArea *pPrev, *pNext;
};

struct sSectionAttributes {
	const char *name;
	SLONG bank;
	SLONG offset; // bank + offset = bank originally stored in a section struct
	SLONG minBank;
	SLONG bankCount;
};

struct sFreeArea *BankFree[MAXBANKS];
SLONG MaxAvail[MAXBANKS];
SLONG MaxBankUsed;
SLONG MaxWBankUsed;
SLONG MaxSBankUsed;
SLONG MaxVBankUsed;

const enum eSectionType SECT_MIN = SECT_WRAM0;
const enum eSectionType SECT_MAX = SECT_SRAM;
const struct sSectionAttributes SECT_ATTRIBUTES[] = {
	{"WRAM0", BANK_WRAM0, 0, 0, BANK_COUNT_WRAM0},
	{"VRAM",  BANK_VRAM,  0, 0, BANK_COUNT_VRAM},
	{"ROMX",  BANK_ROMX, -1, 1, BANK_COUNT_ROMX},
	{"ROM0",  BANK_ROM0,  0, 0, BANK_COUNT_ROM0},
	{"HRAM",  BANK_HRAM,  0, 0, BANK_COUNT_HRAM},
	{"WRAMX", BANK_WRAMX, 0, 0, BANK_COUNT_WRAMX},
	{"SRAM",  BANK_SRAM,  0, 0, BANK_COUNT_SRAM}
};

#define DOMAXBANK(x, y) {switch (x) { \
	case SECT_ROMX: DOMAXRBANK(y); break; \
	case SECT_WRAMX: DOMAXWBANK(y); break; \
	case SECT_SRAM: DOMAXSBANK(y); break; \
	case SECT_VRAM: DOMAXVBANK(y); break; \
	default: break; }}
#define DOMAXRBANK(x)	{if( (x)>MaxBankUsed ) MaxBankUsed=(x);}
#define DOMAXWBANK(x)	{if( (x)>MaxWBankUsed ) MaxWBankUsed=(x);}
#define DOMAXSBANK(x)	{if( (x)>MaxSBankUsed ) MaxSBankUsed=(x);}
#define DOMAXVBANK(x)	{if( (x)>MaxVBankUsed ) MaxVBankUsed=(x);}

void
ensureSectionTypeIsValid(enum eSectionType type)
{
	if (type < SECT_MIN || type > SECT_MAX) {
		errx(1, "(INTERNAL) Invalid section type found.");
	}
}

SLONG 
area_Avail(SLONG bank)
{
	SLONG r;
	struct sFreeArea *pArea;

	r = 0;
	pArea = BankFree[bank];

	while (pArea) {
		r += pArea->nSize;
		pArea = pArea->pNext;
	}

	return (r);
}

SLONG
area_doAlloc(struct sFreeArea *pArea, SLONG org, SLONG size)
{
	if (org >= pArea->nOrg && (org + size) <= (pArea->nOrg + pArea->nSize)) {
		if (org == pArea->nOrg) {
			pArea->nOrg += size;
			pArea->nSize -= size;
			return org;
		} else {
			if ((org + size) == (pArea->nOrg + pArea->nSize)) {
				pArea->nSize -= size;
				return org;
			} else {
				struct sFreeArea *pNewArea;

				if ((pNewArea = malloc(sizeof(struct sFreeArea))) != NULL) {
					*pNewArea = *pArea;
					pNewArea->pPrev = pArea;
					pArea->pNext = pNewArea;
					pArea->nSize = org - pArea->nOrg;
					pNewArea->nOrg = org + size;
					pNewArea->nSize -= size + pArea->nSize;
					return org;
					
				} else {
					err(1, NULL);
				}
			}
		}
	}
	
	return -1;
}

SLONG
area_AllocAbs(struct sFreeArea ** ppArea, SLONG org, SLONG size)
{
	struct sFreeArea *pArea;

	pArea = *ppArea;
	while (pArea) {
		SLONG result = area_doAlloc(pArea, org, size);
		if (result != -1) {
			return result;
		}
		
		ppArea = &(pArea->pNext);
		pArea = *ppArea;
	}

	return -1;
}

SLONG
area_AllocAbsAnyBank(SLONG org, SLONG size, enum eSectionType type)
{
	ensureSectionTypeIsValid(type);

	SLONG startBank = SECT_ATTRIBUTES[type].bank;
	SLONG bankCount = SECT_ATTRIBUTES[type].bankCount;
	
	for (int i = 0; i < bankCount; i++) {
		if (area_AllocAbs(&BankFree[startBank + i], org, size) != -1) {
			return startBank + i;
		}
	}

	return -1;
}

SLONG
area_Alloc(struct sFreeArea ** ppArea, SLONG size, SLONG alignment) {
	struct sFreeArea *pArea;
	if (alignment < 1) {
		alignment = 1;
	}
	
	pArea = *ppArea;
	while (pArea) {
		SLONG org = pArea->nOrg;	
		if (org % alignment) {
			org += alignment;
		}
		org -= org % alignment;
		
		SLONG result = area_doAlloc(pArea, org, size);
		if (result != -1) {
			return result;
		}
		
		ppArea = &(pArea->pNext);
		pArea = *ppArea;
	}

	return -1;
}

SLONG
area_AllocAnyBank(SLONG size, SLONG alignment, enum eSectionType type) {
	ensureSectionTypeIsValid(type);

	SLONG startBank = SECT_ATTRIBUTES[type].bank;
	SLONG bankCount = SECT_ATTRIBUTES[type].bankCount;
	
	for (int i = 0; i < bankCount; i++) {
		SLONG org = area_Alloc(&BankFree[startBank + i], size, alignment);
		if (org != -1) {
			return ((startBank + i) << 16) | org;
		}
	}

	return -1;
}

struct sSection *
FindLargestSection(enum eSectionType type, bool bankFixed)
{
	struct sSection *pSection, *r = NULL;
	SLONG nLargest = 0;
	SLONG nLargestAlignment = 0;

	pSection = pSections;
	while (pSection) {
		if (pSection->oAssigned == 0 && pSection->Type == type && (bankFixed ^ (pSection->nBank == -1))) {
			if (pSection->nAlign > nLargestAlignment || (pSection->nAlign == nLargestAlignment && pSection->nByteSize > nLargest)) {
				nLargest = pSection->nByteSize;
				nLargestAlignment = pSection->nAlign;
				r = pSection;
			}
		}
		pSection = pSection->pNext;
	}
	
	return r;
}


bool
VerifyAndSetBank(struct sSection *pSection)
{
	ensureSectionTypeIsValid(pSection->Type);

	if (pSection->nBank >= SECT_ATTRIBUTES[pSection->Type].minBank
		&& pSection->nBank < SECT_ATTRIBUTES[pSection->Type].minBank + SECT_ATTRIBUTES[pSection->Type].bankCount) {
		pSection->nBank += SECT_ATTRIBUTES[pSection->Type].bank + SECT_ATTRIBUTES[pSection->Type].offset;
		return true;
		
	} else {
		return false;
	}
}

void
AssignFixedBankSections(enum eSectionType type)
{
	ensureSectionTypeIsValid(type);

	struct sSection *pSection;

	while ((pSection = FindLargestSection(type, true))) {
		if (VerifyAndSetBank(pSection) &&
			(pSection->nOrg = area_Alloc(&BankFree[pSection->nBank], pSection->nByteSize, pSection->nAlign)) != -1) {
			pSection->oAssigned = 1;
			DOMAXBANK(pSection->Type, pSection->nBank);
		} else {
			errx(1, "Unable to load fixed %s section into bank $%02lX",
				SECT_ATTRIBUTES[pSection->Type].name, pSection->nBank);
		}
	}
}

void
AssignFloatingBankSections(enum eSectionType type)
{
	ensureSectionTypeIsValid(type);

	struct sSection *pSection;

	while ((pSection = FindLargestSection(type, false))) {
		SLONG org;

		if ((org = area_AllocAnyBank(pSection->nByteSize, pSection->nAlign, type)) != -1) {
			pSection->nOrg = org & 0xFFFF;
			pSection->nBank = org >> 16;
			pSection->oAssigned = 1;
			DOMAXBANK(pSection->Type, pSection->nBank);
		} else {
			errx(1, "Unable to place %s section anywhere",
				 SECT_ATTRIBUTES[type].name);
		}
	}	
}

void
AssignSections(void)
{
	SLONG i;
	struct sSection *pSection;

	MaxBankUsed = 0;

	/*
	 * Initialize the memory areas
	 *
	 */

	for (i = 0; i < MAXBANKS; i += 1) {
		BankFree[i] = malloc(sizeof *BankFree[i]);

		if (!BankFree[i]) {
			err(1, NULL);
		}

		if (i == BANK_ROM0) {
			/* ROM0 bank */
			BankFree[i]->nOrg = 0x0000;
			if (options & OPT_SMALL) {
				BankFree[i]->nSize = 0x8000;
			} else {
				BankFree[i]->nSize = 0x4000;
			}
		} else if (i >= BANK_ROMX && i < BANK_ROMX + BANK_COUNT_ROMX) {
			/* Swappable ROM bank */
			BankFree[i]->nOrg = 0x4000;
			/*
			 * Now, this shouldn't really be necessary... but for
			 * good measure we'll do it anyway.
			 */
			if (options & OPT_SMALL) {
				BankFree[i]->nSize = 0;
			} else {
				BankFree[i]->nSize = 0x4000;
			}
		} else if (i == BANK_WRAM0) {
			/* WRAM */
			BankFree[i]->nOrg = 0xC000;
			BankFree[i]->nSize = 0x1000;
		} else if (i >= BANK_SRAM && i < BANK_SRAM + BANK_COUNT_SRAM) {
			/* Swappable SRAM bank */
			BankFree[i]->nOrg = 0xA000;
			BankFree[i]->nSize = 0x2000;
		} else if (i >= BANK_WRAMX && i < BANK_WRAMX + BANK_COUNT_WRAMX) {
			/* Swappable WRAM bank */
			BankFree[i]->nOrg = 0xD000;
			BankFree[i]->nSize = 0x1000;
		} else if (i >= BANK_VRAM && i < BANK_VRAM + BANK_COUNT_VRAM) {
			/* Swappable VRAM bank */
			BankFree[i]->nOrg = 0x8000;
			BankFree[i]->nSize = 0x2000;
		} else if (i == BANK_HRAM) {
			/* HRAM */
			BankFree[i]->nOrg = 0xFF80;
			BankFree[i]->nSize = 0x007F;
		} else {
			errx(1, "(INTERNAL) Unknown bank type!");
		}
		
		MaxAvail[i] = BankFree[i]->nSize;
		BankFree[i]->pPrev = NULL;
		BankFree[i]->pNext = NULL;
	}

	/*
	 * First, let's assign all the fixed sections...
	 * And all because of that Jens Restemeier character ;)
	 *
	 */

	pSection = pSections;
	while (pSection) {
		if ((pSection->nOrg != -1 || pSection->nBank != -1)
		    && pSection->oAssigned == 0) {
			/* User wants to have a say... */

			switch (pSection->Type) {
			case SECT_WRAM0:
			case SECT_HRAM:
			case SECT_ROM0:
				pSection->nBank = SECT_ATTRIBUTES[pSection->Type].bank;
				if (area_AllocAbs(&BankFree[pSection->nBank], pSection->nOrg,
					 pSection->nByteSize) == -1) {
					errx(1, "Unable to load fixed %s section at $%lX",
						 SECT_ATTRIBUTES[pSection->Type].name,
						 pSection->nOrg);
				}
				pSection->oAssigned = 1;
				break;

			case SECT_SRAM:
			case SECT_WRAMX:
			case SECT_VRAM:
			case SECT_ROMX:
				if (pSection->nBank != -1 && pSection->nOrg != -1) {
					if (VerifyAndSetBank(pSection) &&
						area_AllocAbs(&BankFree[pSection->nBank], pSection->nOrg, pSection->nByteSize) != -1) {
						DOMAXBANK(pSection->Type, pSection->nBank);
						pSection->oAssigned = 1;
					} else {
						errx(1,
							 "Unable to load fixed %s section at $%lX in bank $%02lX", SECT_ATTRIBUTES[pSection->Type].name, pSection->nOrg, pSection->nBank);
					}
				}
				break;
			}
		}
		pSection = pSection->pNext;
	}

	/*
	 * Next, let's assign all the bankfixed ONLY sections...
	 *
	 */
<<<<<<< HEAD

	pSection = pSections;
	while (pSection) {
		if (pSection->oAssigned == 0
			&& pSection->nOrg == -1 && pSection->nBank != -1) {
			if (pSection->Type == SECT_ROMX && options & OPT_OVERLAY) {
			    errx(1, "All ROMX sections must be fixed when using overlay");
            }
			switch (pSection->Type) {
			case SECT_ROMX:
			case SECT_SRAM:
			case SECT_VRAM:
			case SECT_WRAMX:
				if (VerifyAndSetBank(pSection) &&
					(pSection->nOrg = area_Alloc(&BankFree[pSection->nBank], pSection->nByteSize)) != -1) {
					pSection->oAssigned = 1;
					DOMAXBANK(pSection->Type, pSection->nBank);
				} else {
					errx(1, "Unable to load fixed %s section into bank $%02lX",
						 SECT_ATTRIBUTES[pSection->Type].name, pSection->nBank);
				}
				break;

			default: // Handle other sections later
				break;
			}
		}

		pSection = pSection->pNext;
=======
	for (enum eSectionType i = SECT_MIN; i <= SECT_MAX; i++) {
		AssignFixedBankSections(i);
>>>>>>> 4f86a125
	}

	/*
	 * Now, let's assign all the floating bank but fixed ROMX sections...
	 *
	 */

	pSection = pSections;
	while (pSection) {
		if (pSection->oAssigned == 0
			&& pSection->nOrg != -1 && pSection->nBank == -1) {
			if (pSection->Type == SECT_ROMX && options & OPT_OVERLAY) {
			    errx(1, "All ROMX sections must be fixed when using overlay");
            }
			switch (pSection->Type) {
			case SECT_ROMX:
			case SECT_VRAM:
			case SECT_SRAM:
			case SECT_WRAMX:
				if ((pSection->nBank =
					area_AllocAbsAnyBank(pSection->nOrg, pSection->nByteSize,
						pSection->Type)) == -1) {
					errx(1, "Unable to load fixed %s section at $%lX into any bank",
						 SECT_ATTRIBUTES[pSection->Type].name, pSection->nOrg);
				}
				pSection->oAssigned = 1;
				DOMAXBANK(pSection->Type, pSection->nBank);
				break;
					
			default: // Handle other sections later
				break;
			}
		}

		pSection = pSection->pNext;
	}

	/*
	 * OK, all that nasty stuff is done so let's assign all the other
	 * sections
	 *
	 */
<<<<<<< HEAD

	pSection = pSections;
	while (pSection) {
		if (pSection->oAssigned == 0) {
			if (pSection->Type == SECT_ROMX && options & OPT_OVERLAY) {
			    errx(1, "All ROMX sections must be fixed when using overlay");
            }
			switch (pSection->Type) {
			case SECT_WRAM0:
			case SECT_HRAM:
			case SECT_ROM0:
				pSection->nBank = SECT_ATTRIBUTES[pSection->Type].bank;
				if ((pSection->nOrg =
					area_Alloc(&BankFree[pSection->nBank],
					    pSection->nByteSize)) == -1) {
					errx(1, "%s section too large", SECT_ATTRIBUTES[pSection->Type].name);
				}
				pSection->oAssigned = 1;
				break;

			case SECT_SRAM:
			case SECT_VRAM:
			case SECT_WRAMX:
			case SECT_ROMX:
				break;

			default:
				errx(1, "(INTERNAL) Unknown section type!");
				break;
			}
		}
		pSection = pSection->pNext;
=======
	for (enum eSectionType i = SECT_MIN; i <= SECT_MAX; i++) {
		AssignFloatingBankSections(i);
>>>>>>> 4f86a125
	}
}

void 
CreateSymbolTable(void)
{
	struct sSection *pSect;

	sym_Init();

	pSect = pSections;

	while (pSect) {
		SLONG i;

		i = pSect->nNumberOfSymbols;

		while (i--) {
			if ((pSect->tSymbols[i]->Type == SYM_EXPORT) &&
			    ((pSect->tSymbols[i]->pSection == pSect) ||
				(pSect->tSymbols[i]->pSection == NULL))) {
				if (pSect->tSymbols[i]->pSection == NULL)
					sym_CreateSymbol(pSect->tSymbols[i]->
					    pzName,
					    pSect->tSymbols[i]->
					    nOffset, -1);
				else
					sym_CreateSymbol(pSect->tSymbols[i]->
					    pzName,
					    pSect->nOrg +
					    pSect->tSymbols[i]->
					    nOffset, pSect->nBank);
			}
		}
		pSect = pSect->pNext;
	}
}<|MERGE_RESOLUTION|>--- conflicted
+++ resolved
@@ -252,13 +252,16 @@
 AssignFloatingBankSections(enum eSectionType type)
 {
 	ensureSectionTypeIsValid(type);
-
+	
 	struct sSection *pSection;
 
 	while ((pSection = FindLargestSection(type, false))) {
 		SLONG org;
 
 		if ((org = area_AllocAnyBank(pSection->nByteSize, pSection->nAlign, type)) != -1) {
+			if (pSection->Type == SECT_ROMX && options & OPT_OVERLAY) {
+				errx(1, "All ROMX sections must be fixed when using overlay");
+			}
 			pSection->nOrg = org & 0xFFFF;
 			pSection->nBank = org >> 16;
 			pSection->oAssigned = 1;
@@ -389,40 +392,8 @@
 	 * Next, let's assign all the bankfixed ONLY sections...
 	 *
 	 */
-<<<<<<< HEAD
-
-	pSection = pSections;
-	while (pSection) {
-		if (pSection->oAssigned == 0
-			&& pSection->nOrg == -1 && pSection->nBank != -1) {
-			if (pSection->Type == SECT_ROMX && options & OPT_OVERLAY) {
-			    errx(1, "All ROMX sections must be fixed when using overlay");
-            }
-			switch (pSection->Type) {
-			case SECT_ROMX:
-			case SECT_SRAM:
-			case SECT_VRAM:
-			case SECT_WRAMX:
-				if (VerifyAndSetBank(pSection) &&
-					(pSection->nOrg = area_Alloc(&BankFree[pSection->nBank], pSection->nByteSize)) != -1) {
-					pSection->oAssigned = 1;
-					DOMAXBANK(pSection->Type, pSection->nBank);
-				} else {
-					errx(1, "Unable to load fixed %s section into bank $%02lX",
-						 SECT_ATTRIBUTES[pSection->Type].name, pSection->nBank);
-				}
-				break;
-
-			default: // Handle other sections later
-				break;
-			}
-		}
-
-		pSection = pSection->pNext;
-=======
 	for (enum eSectionType i = SECT_MIN; i <= SECT_MAX; i++) {
 		AssignFixedBankSections(i);
->>>>>>> 4f86a125
 	}
 
 	/*
@@ -435,8 +406,8 @@
 		if (pSection->oAssigned == 0
 			&& pSection->nOrg != -1 && pSection->nBank == -1) {
 			if (pSection->Type == SECT_ROMX && options & OPT_OVERLAY) {
-			    errx(1, "All ROMX sections must be fixed when using overlay");
-            }
+				errx(1, "All ROMX sections must be fixed when using overlay");
+			}
 			switch (pSection->Type) {
 			case SECT_ROMX:
 			case SECT_VRAM:
@@ -465,43 +436,8 @@
 	 * sections
 	 *
 	 */
-<<<<<<< HEAD
-
-	pSection = pSections;
-	while (pSection) {
-		if (pSection->oAssigned == 0) {
-			if (pSection->Type == SECT_ROMX && options & OPT_OVERLAY) {
-			    errx(1, "All ROMX sections must be fixed when using overlay");
-            }
-			switch (pSection->Type) {
-			case SECT_WRAM0:
-			case SECT_HRAM:
-			case SECT_ROM0:
-				pSection->nBank = SECT_ATTRIBUTES[pSection->Type].bank;
-				if ((pSection->nOrg =
-					area_Alloc(&BankFree[pSection->nBank],
-					    pSection->nByteSize)) == -1) {
-					errx(1, "%s section too large", SECT_ATTRIBUTES[pSection->Type].name);
-				}
-				pSection->oAssigned = 1;
-				break;
-
-			case SECT_SRAM:
-			case SECT_VRAM:
-			case SECT_WRAMX:
-			case SECT_ROMX:
-				break;
-
-			default:
-				errx(1, "(INTERNAL) Unknown section type!");
-				break;
-			}
-		}
-		pSection = pSection->pNext;
-=======
 	for (enum eSectionType i = SECT_MIN; i <= SECT_MAX; i++) {
 		AssignFloatingBankSections(i);
->>>>>>> 4f86a125
 	}
 }
 
