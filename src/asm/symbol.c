--- conflicted
+++ resolved
@@ -564,8 +564,11 @@
 	p__LINE__Symbol->isBuiltin = true;
 	struct sSymbol *_RSSymbol = sym_AddSet("_RS", 0);
 
-<<<<<<< HEAD
 	_RSSymbol->isBuiltin = true;
+
+	sym_AddEqu("__RGBDS_MAJOR__", PACKAGE_VERSION_MAJOR);
+	sym_AddEqu("__RGBDS_MINOR__", PACKAGE_VERSION_MINOR);
+	sym_AddEqu("__RGBDS_PATCH__", PACKAGE_VERSION_PATCH);
 
 	time_t now = time(NULL);
 
@@ -573,65 +576,6 @@
 		warn("Couldn't determine current time");
 		/* Fall back by pretending we are at the Epoch */
 		now = 0;
-=======
-	sym_AddEqu("__RGBDS_MAJOR__", PACKAGE_VERSION_MAJOR);
-	sym_AddEqu("__RGBDS_MINOR__", PACKAGE_VERSION_MINOR);
-	sym_AddEqu("__RGBDS_PATCH__", PACKAGE_VERSION_PATCH);
-
-	sym_AddSet("_RS", 0);
-
-	if (time(&now) != -1) {
-		const struct tm *time_local = localtime(&now);
-
-		strftime(SavedTIME, sizeof(SavedTIME), "\"%H:%M:%S\"",
-			 time_local);
-		strftime(SavedDATE, sizeof(SavedDATE), "\"%d %B %Y\"",
-			 time_local);
-		strftime(SavedTIMESTAMP_ISO8601_LOCAL,
-			 sizeof(SavedTIMESTAMP_ISO8601_LOCAL), "\"%FT%T%z\"",
-			 time_local);
-
-		const struct tm *time_utc = gmtime(&now);
-
-		strftime(SavedTIMESTAMP_ISO8601_UTC,
-			 sizeof(SavedTIMESTAMP_ISO8601_UTC), "\"%FT%TZ\"",
-			 time_utc);
-
-		strftime(SavedDAY, sizeof(SavedDAY), "%d", time_utc);
-		strftime(SavedMONTH, sizeof(SavedMONTH), "%m", time_utc);
-		strftime(SavedYEAR, sizeof(SavedYEAR), "%Y", time_utc);
-		strftime(SavedHOUR, sizeof(SavedHOUR), "%H", time_utc);
-		strftime(SavedMINUTE, sizeof(SavedMINUTE), "%M", time_utc);
-		strftime(SavedSECOND, sizeof(SavedSECOND), "%S", time_utc);
-
-		helper_RemoveLeadingZeros(SavedDAY);
-		helper_RemoveLeadingZeros(SavedMONTH);
-		helper_RemoveLeadingZeros(SavedHOUR);
-		helper_RemoveLeadingZeros(SavedMINUTE);
-		helper_RemoveLeadingZeros(SavedSECOND);
-	} else {
-		warnx("Couldn't determine current time.");
-		/*
-		 * The '?' have to be escaped or they will be treated as
-		 * trigraphs...
-		 */
-		snprintf(SavedTIME, sizeof(SavedTIME),
-			 "\"\?\?:\?\?:\?\?\"");
-		snprintf(SavedDATE, sizeof(SavedDATE),
-			 "\"\?\? \?\?\? \?\?\?\?\"");
-		snprintf(SavedTIMESTAMP_ISO8601_LOCAL,
-			 sizeof(SavedTIMESTAMP_ISO8601_LOCAL),
-			 "\"\?\?\?\?-\?\?-\?\?T\?\?:\?\?:\?\?+\?\?\?\?\"");
-		snprintf(SavedTIMESTAMP_ISO8601_UTC,
-			 sizeof(SavedTIMESTAMP_ISO8601_UTC),
-			 "\"\?\?\?\?-\?\?-\?\?T\?\?:\?\?:\?\?Z\"");
-		snprintf(SavedDAY, sizeof(SavedDAY), "1");
-		snprintf(SavedMONTH, sizeof(SavedMONTH), "1");
-		snprintf(SavedYEAR, sizeof(SavedYEAR), "1900");
-		snprintf(SavedHOUR, sizeof(SavedHOUR), "0");
-		snprintf(SavedMINUTE, sizeof(SavedMINUTE), "0");
-		snprintf(SavedSECOND, sizeof(SavedSECOND), "0");
->>>>>>> 0759c98d
 	}
 
 	const struct tm *time_utc = gmtime(&now);
